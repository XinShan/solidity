--- conflicted
+++ resolved
@@ -12790,313 +12790,6 @@
 	BOOST_CHECK(callContractFunction("g()") == encodeArgs(u256(5)));
 }
 
-<<<<<<< HEAD
-BOOST_AUTO_TEST_CASE(snark)
-{
-	if (dev::test::Options::get().evmVersion() <= EVMVersion::byzantium())
-		return;
-
-	char const* sourceCode = R"(
-	library Pairing {
-		struct G1Point {
-			uint X;
-			uint Y;
-		}
-		// Encoding of field elements is: X[0] * z + X[1]
-		struct G2Point {
-			uint[2] X;
-			uint[2] Y;
-		}
-
-		/// @return the generator of G1
-		function P1() internal returns (G1Point memory) {
-			return G1Point(1, 2);
-		}
-
-		/// @return the generator of G2
-		function P2() internal returns (G2Point memory) {
-			return G2Point(
-				[11559732032986387107991004021392285783925812861821192530917403151452391805634,
-				 10857046999023057135944570762232829481370756359578518086990519993285655852781],
-				[4082367875863433681332203403145435568316851327593401208105741076214120093531,
-				 8495653923123431417604973247489272438418190587263600148770280649306958101930]
-			);
-		}
-
-		/// @return the negation of p, i.e. p.add(p.negate()) should be zero.
-		function negate(G1Point memory p) internal returns (G1Point memory) {
-			// The prime q in the base field F_q for G1
-			uint q = 21888242871839275222246405745257275088696311157297823662689037894645226208583;
-			if (p.X == 0 && p.Y == 0)
-				return G1Point(0, 0);
-			return G1Point(p.X, q - (p.Y % q));
-		}
-
-		/// @return r the sum of two points of G1
-		function add(G1Point memory p1, G1Point memory p2) internal returns (G1Point memory r) {
-			uint[4] memory input;
-			input[0] = p1.X;
-			input[1] = p1.Y;
-			input[2] = p2.X;
-			input[3] = p2.Y;
-			bool success;
-			assembly {
-				success := call(sub(gas(), 2000), 6, 0, input, 0xc0, r, 0x60)
-				// Use "invalid" to make gas estimation work
-				switch success case 0 { invalid() }
-			}
-			require(success);
-		}
-
-		/// @return r the product of a point on G1 and a scalar, i.e.
-		/// p == p.mul(1) and p.add(p) == p.mul(2) for all points p.
-		function mul(G1Point memory p, uint s) internal returns (G1Point memory r) {
-			uint[3] memory input;
-			input[0] = p.X;
-			input[1] = p.Y;
-			input[2] = s;
-			bool success;
-			assembly {
-				success := call(sub(gas(), 2000), 7, 0, input, 0x80, r, 0x60)
-				// Use "invalid" to make gas estimation work
-				switch success case 0 { invalid() }
-			}
-			require(success);
-		}
-
-		/// @return the result of computing the pairing check
-		/// e(p1[0], p2[0]) *  .... * e(p1[n], p2[n]) == 1
-		/// For example pairing([P1(), P1().negate()], [P2(), P2()]) should
-		/// return true.
-		function pairing(G1Point[] memory p1, G2Point[] memory p2) internal returns (bool) {
-			require(p1.length == p2.length);
-			uint elements = p1.length;
-			uint inputSize = p1.length * 6;
-			uint[] memory input = new uint[](inputSize);
-			for (uint i = 0; i < elements; i++)
-			{
-				input[i * 6 + 0] = p1[i].X;
-				input[i * 6 + 1] = p1[i].Y;
-				input[i * 6 + 2] = p2[i].X[0];
-				input[i * 6 + 3] = p2[i].X[1];
-				input[i * 6 + 4] = p2[i].Y[0];
-				input[i * 6 + 5] = p2[i].Y[1];
-			}
-			uint[1] memory out;
-			bool success;
-			assembly {
-				success := call(sub(gas(), 2000), 8, 0, add(input, 0x20), mul(inputSize, 0x20), out, 0x20)
-				// Use "invalid" to make gas estimation work
-				switch success case 0 { invalid() }
-			}
-			require(success);
-			return out[0] != 0;
-		}
-		function pairingProd2(G1Point memory a1, G2Point memory a2, G1Point memory b1, G2Point memory b2) internal returns (bool) {
-			G1Point[] memory p1 = new G1Point[](2);
-			G2Point[] memory p2 = new G2Point[](2);
-			p1[0] = a1;
-			p1[1] = b1;
-			p2[0] = a2;
-			p2[1] = b2;
-			return pairing(p1, p2);
-		}
-		function pairingProd3(
-				G1Point memory a1, G2Point memory a2,
-				G1Point memory b1, G2Point memory b2,
-				G1Point memory c1, G2Point memory c2
-		) internal returns (bool) {
-			G1Point[] memory p1 = new G1Point[](3);
-			G2Point[] memory p2 = new G2Point[](3);
-			p1[0] = a1;
-			p1[1] = b1;
-			p1[2] = c1;
-			p2[0] = a2;
-			p2[1] = b2;
-			p2[2] = c2;
-			return pairing(p1, p2);
-		}
-		function pairingProd4(
-				G1Point memory a1, G2Point memory a2,
-				G1Point memory b1, G2Point memory b2,
-				G1Point memory c1, G2Point memory c2,
-				G1Point memory d1, G2Point memory d2
-		) internal returns (bool) {
-			G1Point[] memory p1 = new G1Point[](4);
-			G2Point[] memory p2 = new G2Point[](4);
-			p1[0] = a1;
-			p1[1] = b1;
-			p1[2] = c1;
-			p1[3] = d1;
-			p2[0] = a2;
-			p2[1] = b2;
-			p2[2] = c2;
-			p2[3] = d2;
-			return pairing(p1, p2);
-		}
-	}
-
-	contract Test {
-		using Pairing for *;
-		struct VerifyingKey {
-			Pairing.G2Point A;
-			Pairing.G1Point B;
-			Pairing.G2Point C;
-			Pairing.G2Point gamma;
-			Pairing.G1Point gammaBeta1;
-			Pairing.G2Point gammaBeta2;
-			Pairing.G2Point Z;
-			Pairing.G1Point[] IC;
-		}
-		struct Proof {
-			Pairing.G1Point A;
-			Pairing.G1Point A_p;
-			Pairing.G2Point B;
-			Pairing.G1Point B_p;
-			Pairing.G1Point C;
-			Pairing.G1Point C_p;
-			Pairing.G1Point K;
-			Pairing.G1Point H;
-		}
-		function f() public returns (bool) {
-			Pairing.G1Point memory p1;
-			Pairing.G1Point memory p2;
-			p1.X = 1; p1.Y = 2;
-			p2.X = 1; p2.Y = 2;
-			Pairing.G1Point memory explict_sum = Pairing.add(p1, p2);
-			Pairing.G1Point memory scalar_prod = Pairing.mul(p1, 2);
-			return (explict_sum.X == scalar_prod.X &&
-					explict_sum.Y == scalar_prod.Y);
-		}
-		function g() public returns (bool) {
-			Pairing.G1Point memory x = Pairing.add(Pairing.P1(), Pairing.negate(Pairing.P1()));
-			// should be zero
-			return (x.X == 0 && x.Y == 0);
-		}
-		function testMul() public returns (bool) {
-			Pairing.G1Point memory p;
-			// @TODO The points here are reported to be not well-formed
-			p.X = 14125296762497065001182820090155008161146766663259912659363835465243039841726;
-			p.Y = 16229134936871442251132173501211935676986397196799085184804749187146857848057;
-			p = Pairing.mul(p, 13986731495506593864492662381614386532349950841221768152838255933892789078521);
-			return
-				p.X == 18256332256630856740336504687838346961237861778318632856900758565550522381207 &&
-				p.Y == 6976682127058094634733239494758371323697222088503263230319702770853579280803;
-		}
-		function pair() public returns (bool) {
-			Pairing.G2Point memory fiveTimesP2 = Pairing.G2Point(
-				[4540444681147253467785307942530223364530218361853237193970751657229138047649, 20954117799226682825035885491234530437475518021362091509513177301640194298072],
-				[11631839690097995216017572651900167465857396346217730511548857041925508482915, 21508930868448350162258892668132814424284302804699005394342512102884055673846]
-			);
-			// The prime p in the base field F_p for G1
-			uint p = 21888242871839275222246405745257275088696311157297823662689037894645226208583;
-			Pairing.G1Point[] memory g1points = new Pairing.G1Point[](2);
-			Pairing.G2Point[] memory g2points = new Pairing.G2Point[](2);
-			// check e(5 P1, P2)e(-P1, 5 P2) == 1
-			g1points[0] = Pairing.P1().mul(5);
-			g1points[1] = Pairing.P1().negate();
-			g2points[0] = Pairing.P2();
-			g2points[1] = fiveTimesP2;
-			if (!Pairing.pairing(g1points, g2points))
-				return false;
-			// check e(P1, P2)e(-P1, P2) == 1
-			g1points[0] = Pairing.P1();
-			g1points[1] = Pairing.P1();
-			g1points[1].Y = p - g1points[1].Y;
-			g2points[0] = Pairing.P2();
-			g2points[1] = Pairing.P2();
-			if (!Pairing.pairing(g1points, g2points))
-				return false;
-			return true;
-		}
-		function verifyingKey() internal returns (VerifyingKey memory vk) {
-			vk.A = Pairing.G2Point([0x209dd15ebff5d46c4bd888e51a93cf99a7329636c63514396b4a452003a35bf7, 0x04bf11ca01483bfa8b34b43561848d28905960114c8ac04049af4b6315a41678], [0x2bb8324af6cfc93537a2ad1a445cfd0ca2a71acd7ac41fadbf933c2a51be344d, 0x120a2a4cf30c1bf9845f20c6fe39e07ea2cce61f0c9bb048165fe5e4de877550]);
-			vk.B = Pairing.G1Point(0x2eca0c7238bf16e83e7a1e6c5d49540685ff51380f309842a98561558019fc02, 0x03d3260361bb8451de5ff5ecd17f010ff22f5c31cdf184e9020b06fa5997db84);
-			vk.C = Pairing.G2Point([0x2e89718ad33c8bed92e210e81d1853435399a271913a6520736a4729cf0d51eb, 0x01a9e2ffa2e92599b68e44de5bcf354fa2642bd4f26b259daa6f7ce3ed57aeb3], [0x14a9a87b789a58af499b314e13c3d65bede56c07ea2d418d6874857b70763713, 0x178fb49a2d6cd347dc58973ff49613a20757d0fcc22079f9abd10c3baee24590]);
-			vk.gamma = Pairing.G2Point([0x25f83c8b6ab9de74e7da488ef02645c5a16a6652c3c71a15dc37fe3a5dcb7cb1, 0x22acdedd6308e3bb230d226d16a105295f523a8a02bfc5e8bd2da135ac4c245d], [0x065bbad92e7c4e31bf3757f1fe7362a63fbfee50e7dc68da116e67d600d9bf68, 0x06d302580dc0661002994e7cd3a7f224e7ddc27802777486bf80f40e4ca3cfdb]);
-			vk.gammaBeta1 = Pairing.G1Point(0x15794ab061441e51d01e94640b7e3084a07e02c78cf3103c542bc5b298669f21, 0x14db745c6780e9df549864cec19c2daf4531f6ec0c89cc1c7436cc4d8d300c6d);
-			vk.gammaBeta2 = Pairing.G2Point([0x1f39e4e4afc4bc74790a4a028aff2c3d2538731fb755edefd8cb48d6ea589b5e, 0x283f150794b6736f670d6a1033f9b46c6f5204f50813eb85c8dc4b59db1c5d39], [0x140d97ee4d2b36d99bc49974d18ecca3e7ad51011956051b464d9e27d46cc25e, 0x0764bb98575bd466d32db7b15f582b2d5c452b36aa394b789366e5e3ca5aabd4]);
-			vk.Z = Pairing.G2Point([0x217cee0a9ad79a4493b5253e2e4e3a39fc2df38419f230d341f60cb064a0ac29, 0x0a3d76f140db8418ba512272381446eb73958670f00cf46f1d9e64cba057b53c], [0x26f64a8ec70387a13e41430ed3ee4a7db2059cc5fc13c067194bcc0cb49a9855, 0x2fd72bd9edb657346127da132e5b82ab908f5816c826acb499e22f2412d1a2d7]);
-			vk.IC = new Pairing.G1Point[](10);
-			vk.IC[0] = Pairing.G1Point(0x0aee46a7ea6e80a3675026dfa84019deee2a2dedb1bbe11d7fe124cb3efb4b5a, 0x044747b6e9176e13ede3a4dfd0d33ccca6321b9acd23bf3683a60adc0366ebaf);
-			vk.IC[1] = Pairing.G1Point(0x1e39e9f0f91fa7ff8047ffd90de08785777fe61c0e3434e728fce4cf35047ddc, 0x2e0b64d75ebfa86d7f8f8e08abbe2e7ae6e0a1c0b34d028f19fa56e9450527cb);
-			vk.IC[2] = Pairing.G1Point(0x1c36e713d4d54e3a9644dffca1fc524be4868f66572516025a61ca542539d43f, 0x042dcc4525b82dfb242b09cb21909d5c22643dcdbe98c4d082cc2877e96b24db);
-			vk.IC[3] = Pairing.G1Point(0x17d5d09b4146424bff7e6fb01487c477bbfcd0cdbbc92d5d6457aae0b6717cc5, 0x02b5636903efbf46db9235bbe74045d21c138897fda32e079040db1a16c1a7a1);
-			vk.IC[4] = Pairing.G1Point(0x0f103f14a584d4203c27c26155b2c955f8dfa816980b24ba824e1972d6486a5d, 0x0c4165133b9f5be17c804203af781bcf168da7386620479f9b885ecbcd27b17b);
-			vk.IC[5] = Pairing.G1Point(0x232063b584fb76c8d07995bee3a38fa7565405f3549c6a918ddaa90ab971e7f8, 0x2ac9b135a81d96425c92d02296322ad56ffb16299633233e4880f95aafa7fda7);
-			vk.IC[6] = Pairing.G1Point(0x09b54f111d3b2d1b2fe1ae9669b3db3d7bf93b70f00647e65c849275de6dc7fe, 0x18b2e77c63a3e400d6d1f1fbc6e1a1167bbca603d34d03edea231eb0ab7b14b4);
-			vk.IC[7] = Pairing.G1Point(0x0c54b42137b67cc268cbb53ac62b00ecead23984092b494a88befe58445a244a, 0x18e3723d37fae9262d58b548a0575f59d9c3266db7afb4d5739555837f6b8b3e);
-			vk.IC[8] = Pairing.G1Point(0x0a6de0e2240aa253f46ce0da883b61976e3588146e01c9d8976548c145fe6e4a, 0x04fbaa3a4aed4bb77f30ebb07a3ec1c7d77a7f2edd75636babfeff97b1ea686e);
-			vk.IC[9] = Pairing.G1Point(0x111e2e2a5f8828f80ddad08f9f74db56dac1cc16c1cb278036f79a84cf7a116f, 0x1d7d62e192b219b9808faa906c5ced871788f6339e8d91b83ac1343e20a16b30);
-		}
-		function verify(uint[] memory input, Proof memory proof) internal returns (uint) {
-			VerifyingKey memory vk = verifyingKey();
-			require(input.length + 1 == vk.IC.length);
-			// Compute the linear combination vk_x
-			Pairing.G1Point memory vk_x = Pairing.G1Point(0, 0);
-			for (uint i = 0; i < input.length; i++)
-				vk_x = Pairing.add(vk_x, Pairing.mul(vk.IC[i + 1], input[i]));
-			vk_x = Pairing.add(vk_x, vk.IC[0]);
-			if (!Pairing.pairingProd2(proof.A, vk.A, Pairing.negate(proof.A_p), Pairing.P2())) return 1;
-			if (!Pairing.pairingProd2(vk.B, proof.B, Pairing.negate(proof.B_p), Pairing.P2())) return 2;
-			if (!Pairing.pairingProd2(proof.C, vk.C, Pairing.negate(proof.C_p), Pairing.P2())) return 3;
-			if (!Pairing.pairingProd3(
-				proof.K, vk.gamma,
-				Pairing.negate(Pairing.add(vk_x, Pairing.add(proof.A, proof.C))), vk.gammaBeta2,
-				Pairing.negate(vk.gammaBeta1), proof.B
-			)) return 4;
-			if (!Pairing.pairingProd3(
-					Pairing.add(vk_x, proof.A), proof.B,
-					Pairing.negate(proof.H), vk.Z,
-					Pairing.negate(proof.C), Pairing.P2()
-			)) return 5;
-			return 0;
-		}
-		event Verified(string);
-		function verifyTx() public returns (bool) {
-			uint[] memory input = new uint[](9);
-			Proof memory proof;
-			proof.A = Pairing.G1Point(12873740738727497448187997291915224677121726020054032516825496230827252793177, 21804419174137094775122804775419507726154084057848719988004616848382402162497);
-			proof.A_p = Pairing.G1Point(7742452358972543465462254569134860944739929848367563713587808717088650354556, 7324522103398787664095385319014038380128814213034709026832529060148225837366);
-			proof.B = Pairing.G2Point(
-				[8176651290984905087450403379100573157708110416512446269839297438960217797614, 15588556568726919713003060429893850972163943674590384915350025440408631945055],
-				[15347511022514187557142999444367533883366476794364262773195059233657571533367, 4265071979090628150845437155927259896060451682253086069461962693761322642015]);
-			proof.B_p = Pairing.G1Point(2979746655438963305714517285593753729335852012083057917022078236006592638393, 6470627481646078059765266161088786576504622012540639992486470834383274712950);
-			proof.C = Pairing.G1Point(6851077925310461602867742977619883934042581405263014789956638244065803308498, 10336382210592135525880811046708757754106524561907815205241508542912494488506);
-			proof.C_p = Pairing.G1Point(12491625890066296859584468664467427202390981822868257437245835716136010795448, 13818492518017455361318553880921248537817650587494176379915981090396574171686);
-			proof.H = Pairing.G1Point(12091046215835229523641173286701717671667447745509192321596954139357866668225, 14446807589950902476683545679847436767890904443411534435294953056557941441758);
-			proof.K = Pairing.G1Point(21341087976609916409401737322664290631992568431163400450267978471171152600502, 2942165230690572858696920423896381470344658299915828986338281196715687693170);
-			input[0] = 13986731495506593864492662381614386532349950841221768152838255933892789078521;
-			input[1] = 622860516154313070522697309645122400675542217310916019527100517240519630053;
-			input[2] = 11094488463398718754251685950409355128550342438297986977413505294941943071569;
-			input[3] = 6627643779954497813586310325594578844876646808666478625705401786271515864467;
-			input[4] = 2957286918163151606545409668133310005545945782087581890025685458369200827463;
-			input[5] = 1384290496819542862903939282897996566903332587607290986044945365745128311081;
-			input[6] = 5613571677741714971687805233468747950848449704454346829971683826953541367271;
-			input[7] = 9643208548031422463313148630985736896287522941726746581856185889848792022807;
-			input[8] = 18066496933330839731877828156604;
-			if (verify(input, proof) == 0) {
-				emit Verified("Transaction successfully verified.");
-				return true;
-			} else {
-				return false;
-			}
-		}
-
-	}
-	)";
-	compileAndRun(sourceCode, 0, "Pairing");
-	compileAndRun(sourceCode, 0, "Test", bytes(), map<string, Address>{{"Pairing", m_contractAddress}});
-	// Disabled because the point seems to be not well-formed, we need to find another example.
-	//BOOST_CHECK(callContractFunction("testMul()") == encodeArgs(true));
-	BOOST_CHECK(callContractFunction("f()") == encodeArgs(true));
-	BOOST_CHECK(callContractFunction("g()") == encodeArgs(true));
-	BOOST_CHECK(callContractFunction("pair()") == encodeArgs(true));
-	BOOST_CHECK(callContractFunction("verifyTx()") == encodeArgs(true));
-}
-
-=======
->>>>>>> 45aa7a88
 BOOST_AUTO_TEST_CASE(abi_encode)
 {
 	char const* sourceCode = R"(
