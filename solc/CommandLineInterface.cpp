/*
	This file is part of solidity.

	solidity is free software: you can redistribute it and/or modify
	it under the terms of the GNU General Public License as published by
	the Free Software Foundation, either version 3 of the License, or
	(at your option) any later version.

	solidity is distributed in the hope that it will be useful,
	but WITHOUT ANY WARRANTY; without even the implied warranty of
	MERCHANTABILITY or FITNESS FOR A PARTICULAR PURPOSE.  See the
	GNU General Public License for more details.

	You should have received a copy of the GNU General Public License
	along with solidity.  If not, see <http://www.gnu.org/licenses/>.
*/
/**
 * @author Lefteris <lefteris@ethdev.com>
 * @author Gav Wood <g@ethdev.com>
 * @date 2014
 * Solidity command line interface.
 */
#include <solc/CommandLineInterface.h>

#include "solidity/BuildInfo.h"
#include "license.h"

#include <libsolidity/interface/Version.h>
#include <libsolidity/parsing/Parser.h>
#include <libsolidity/ast/ASTJsonConverter.h>
#include <libsolidity/analysis/NameAndTypeResolver.h>
#include <libsolidity/interface/CompilerStack.h>
#include <libsolidity/interface/StandardCompiler.h>
#include <libsolidity/interface/GasEstimator.h>
#include <libsolidity/interface/DebugSettings.h>

#include <libyul/AssemblyStack.h>

#include <libevmasm/Instruction.h>
#include <libevmasm/GasMeter.h>

#include <liblangutil/Exceptions.h>
#include <liblangutil/Scanner.h>
#include <liblangutil/SourceReferenceFormatter.h>
#include <liblangutil/SourceReferenceFormatterHuman.h>

#include <libdevcore/Common.h>
#include <libdevcore/CommonData.h>
#include <libdevcore/CommonIO.h>
#include <libdevcore/JSON.h>

#include <memory>

#include <boost/filesystem.hpp>
#include <boost/filesystem/operations.hpp>
#include <boost/algorithm/string.hpp>

#ifdef _WIN32 // windows
	#include <io.h>
	#define isatty _isatty
	#define fileno _fileno
#else // unix
	#include <unistd.h>
#endif

#include <string>
#include <iostream>
#include <fstream>

#if !defined(STDERR_FILENO)
	#define STDERR_FILENO 2
#endif

using namespace std;
using namespace langutil;
namespace po = boost::program_options;

namespace dev
{
namespace solidity
{

bool g_hasOutput = false;

std::ostream& sout()
{
	g_hasOutput = true;
	return cout;
}

std::ostream& serr(bool _used = true)
{
	if (_used)
		g_hasOutput = true;
	return cerr;
}

#define cout
#define cerr

static string const g_stdinFileNameStr = "<stdin>";
static string const g_strAbi = "abi";
static string const g_strAllowPaths = "allow-paths";
static string const g_strAsm = "asm";
static string const g_strAsmJson = "asm-json";
static string const g_strAssemble = "assemble";
static string const g_strAst = "ast";
static string const g_strAstJson = "ast-json";
static string const g_strAstCompactJson = "ast-compact-json";
static string const g_strBinary = "bin";
static string const g_strBinaryRuntime = "bin-runtime";
static string const g_strCombinedJson = "combined-json";
static string const g_strCompactJSON = "compact-format";
static string const g_strContracts = "contracts";
static string const g_strErrorRecovery = "error-recovery";
static string const g_strEVM = "evm";
static string const g_strEVM15 = "evm15";
static string const g_strEVMVersion = "evm-version";
static string const g_streWasm = "ewasm";
static string const g_strGas = "gas";
static string const g_strHelp = "help";
static string const g_strInputFile = "input-file";
static string const g_strInterface = "interface";
static string const g_strYul = "yul";
static string const g_strIR = "ir";
static string const g_strIPFS = "ipfs";
static string const g_strEWasm = "ewasm";
static string const g_strLicense = "license";
static string const g_strLibraries = "libraries";
static string const g_strLink = "link";
static string const g_strMachine = "machine";
static string const g_strMetadata = "metadata";
static string const g_strMetadataHash = "metadata-hash";
static string const g_strMetadataLiteral = "metadata-literal";
static string const g_strNatspecDev = "devdoc";
static string const g_strNatspecUser = "userdoc";
static string const g_strNone = "none";
static string const g_strOpcodes = "opcodes";
static string const g_strOptimize = "optimize";
static string const g_strOptimizeRuns = "optimize-runs";
static string const g_strOptimizeYul = "optimize-yul";
static string const g_strOutputDir = "output-dir";
static string const g_strOverwrite = "overwrite";
static string const g_strRevertStrings = "revert-strings";

/// Possible arguments to for --revert-strings
static set<string> const g_revertStringsArgs
{
	revertStringsToString(RevertStrings::Default),
	revertStringsToString(RevertStrings::Strip),
	revertStringsToString(RevertStrings::Debug),
	revertStringsToString(RevertStrings::VerboseDebug)
};

static string const g_strSignatureHashes = "hashes";
static string const g_strSources = "sources";
static string const g_strSourceList = "sourceList";
static string const g_strSrcMap = "srcmap";
static string const g_strSrcMapRuntime = "srcmap-runtime";
static string const g_strStandardJSON = "standard-json";
static string const g_strStrictAssembly = "strict-assembly";
static string const g_strSwarm = "swarm";
static string const g_strPrettyJson = "pretty-json";
static string const g_strVersion = "version";
static string const g_strIgnoreMissingFiles = "ignore-missing";
static string const g_strColor = "color";
static string const g_strNoColor = "no-color";
static string const g_strOldReporter = "old-reporter";

static string const g_argAbi = g_strAbi;
static string const g_argPrettyJson = g_strPrettyJson;
static string const g_argAllowPaths = g_strAllowPaths;
static string const g_argAsm = g_strAsm;
static string const g_argAsmJson = g_strAsmJson;
static string const g_argAssemble = g_strAssemble;
static string const g_argAstCompactJson = g_strAstCompactJson;
static string const g_argAstJson = g_strAstJson;
static string const g_argBinary = g_strBinary;
static string const g_argBinaryRuntime = g_strBinaryRuntime;
static string const g_argCombinedJson = g_strCombinedJson;
static string const g_argCompactJSON = g_strCompactJSON;
static string const g_argErrorRecovery = g_strErrorRecovery;
static string const g_argGas = g_strGas;
static string const g_argHelp = g_strHelp;
static string const g_argInputFile = g_strInputFile;
static string const g_argYul = g_strYul;
static string const g_argIR = g_strIR;
static string const g_argEWasm = g_strEWasm;
static string const g_argLibraries = g_strLibraries;
static string const g_argLink = g_strLink;
static string const g_argMachine = g_strMachine;
static string const g_argMetadata = g_strMetadata;
static string const g_argMetadataHash = g_strMetadataHash;
static string const g_argMetadataLiteral = g_strMetadataLiteral;
static string const g_argNatspecDev = g_strNatspecDev;
static string const g_argNatspecUser = g_strNatspecUser;
static string const g_argOpcodes = g_strOpcodes;
static string const g_argOptimize = g_strOptimize;
static string const g_argOptimizeRuns = g_strOptimizeRuns;
static string const g_argOutputDir = g_strOutputDir;
static string const g_argSignatureHashes = g_strSignatureHashes;
static string const g_argStandardJSON = g_strStandardJSON;
static string const g_argStrictAssembly = g_strStrictAssembly;
static string const g_argVersion = g_strVersion;
static string const g_stdinFileName = g_stdinFileNameStr;
static string const g_argIgnoreMissingFiles = g_strIgnoreMissingFiles;
static string const g_argColor = g_strColor;
static string const g_argNoColor = g_strNoColor;
static string const g_argOldReporter = g_strOldReporter;

/// Possible arguments to for --combined-json
static set<string> const g_combinedJsonArgs
{
	g_strAbi,
	g_strAsm,
	g_strAst,
	g_strBinary,
	g_strBinaryRuntime,
	g_strCompactJSON,
	g_strInterface,
	g_strMetadata,
	g_strNatspecUser,
	g_strNatspecDev,
	g_strOpcodes,
	g_strSignatureHashes,
	g_strSrcMap,
	g_strSrcMapRuntime
};

/// Possible arguments to for --machine
static set<string> const g_machineArgs
{
	g_strEVM,
	g_strEVM15,
	g_streWasm
};

/// Possible arguments to for --metadata-hash
static set<string> const g_metadataHashArgs
{
	g_strIPFS,
	g_strSwarm,
	g_strNone
};

static void version()
{
	sout() <<
		"solc, the solidity compiler commandline interface" <<
		endl <<
		"Version: " <<
		dev::solidity::VersionString <<
		endl;
	exit(0);
}

static void license()
{
	sout() << otherLicenses << endl;
	// This is a static variable generated by cmake from LICENSE.txt
	sout() << licenseText << endl;
	exit(0);
}

static bool needsHumanTargetedStdout(po::variables_map const& _args)
{
	if (_args.count(g_argGas))
		return true;
	if (_args.count(g_argOutputDir))
		return false;
	for (string const& arg: {
		g_argAbi,
		g_argAsm,
		g_argAsmJson,
		g_argAstJson,
		g_argBinary,
		g_argBinaryRuntime,
		g_argMetadata,
		g_argNatspecUser,
		g_argNatspecDev,
		g_argOpcodes,
		g_argSignatureHashes
	})
		if (_args.count(arg))
			return true;
	return false;
}

void CommandLineInterface::handleBinary(string const& _contract)
{
	if (m_args.count(g_argBinary))
	{
		if (m_args.count(g_argOutputDir))
			createFile(m_compiler->filesystemFriendlyName(_contract) + ".bin", objectWithLinkRefsHex(m_compiler->object(_contract)));
		else
		{
			sout() << "Binary:" << endl;
			sout() << objectWithLinkRefsHex(m_compiler->object(_contract)) << endl;
		}
	}
	if (m_args.count(g_argBinaryRuntime))
	{
		if (m_args.count(g_argOutputDir))
			createFile(m_compiler->filesystemFriendlyName(_contract) + ".bin-runtime", objectWithLinkRefsHex(m_compiler->runtimeObject(_contract)));
		else
		{
			sout() << "Binary of the runtime part:" << endl;
			sout() << objectWithLinkRefsHex(m_compiler->runtimeObject(_contract)) << endl;
		}
	}
}

void CommandLineInterface::handleOpcode(string const& _contract)
{
	if (m_args.count(g_argOutputDir))
		createFile(m_compiler->filesystemFriendlyName(_contract) + ".opcode", dev::eth::disassemble(m_compiler->object(_contract).bytecode));
	else
	{
		sout() << "Opcodes:" << endl;
		sout() << std::uppercase << dev::eth::disassemble(m_compiler->object(_contract).bytecode);
		sout() << endl;
	}
}

void CommandLineInterface::handleIR(string const& _contractName)
{
	if (m_args.count(g_argIR))
	{
		if (m_args.count(g_argOutputDir))
			createFile(m_compiler->filesystemFriendlyName(_contractName) + ".yul", m_compiler->yulIR(_contractName));
		else
		{
			sout() << "IR:" << endl;
			sout() << m_compiler->yulIR(_contractName) << endl;
		}
	}
}

void CommandLineInterface::handleEWasm(string const& _contractName)
{
	if (m_args.count(g_argEWasm))
	{
		if (m_args.count(g_argOutputDir))
		{
			createFile(m_compiler->filesystemFriendlyName(_contractName) + ".wast", m_compiler->eWasm(_contractName));
			createFile(
				m_compiler->filesystemFriendlyName(_contractName) + ".wasm",
				asString(m_compiler->eWasmObject(_contractName).bytecode)
			);
		}
		else
		{
			sout() << "EWasm text:" << endl;
			sout() << m_compiler->eWasm(_contractName) << endl;
			sout() << "EWasm binary (hex): " << m_compiler->eWasmObject(_contractName).toHex() << endl;
		}
	}
}

void CommandLineInterface::handleBytecode(string const& _contract)
{
	if (m_args.count(g_argOpcodes))
		handleOpcode(_contract);
	if (m_args.count(g_argBinary) || m_args.count(g_argBinaryRuntime))
		handleBinary(_contract);
}

void CommandLineInterface::handleSignatureHashes(string const& _contract)
{
	if (!m_args.count(g_argSignatureHashes))
		return;

	Json::Value methodIdentifiers = m_compiler->methodIdentifiers(_contract);
	string out;
	for (auto const& name: methodIdentifiers.getMemberNames())
		out += methodIdentifiers[name].asString() + ": " + name + "\n";

	if (m_args.count(g_argOutputDir))
		createFile(m_compiler->filesystemFriendlyName(_contract) + ".signatures", out);
	else
		sout() << "Function signatures:" << endl << out;
}

void CommandLineInterface::handleMetadata(string const& _contract)
{
	if (!m_args.count(g_argMetadata))
		return;

	string data = m_compiler->metadata(_contract);
	if (m_args.count(g_argOutputDir))
		createFile(m_compiler->filesystemFriendlyName(_contract) + "_meta.json", data);
	else
		sout() << "Metadata:" << endl << data << endl;
}

void CommandLineInterface::handleABI(string const& _contract)
{
	if (!m_args.count(g_argAbi))
		return;

	string data = dev::jsonCompactPrint(m_compiler->contractABI(_contract));
	if (m_args.count(g_argOutputDir))
		createFile(m_compiler->filesystemFriendlyName(_contract) + ".abi", data);
	else
		sout() << "Contract JSON ABI" << endl << data << endl;
}

void CommandLineInterface::handleNatspec(bool _natspecDev, string const& _contract)
{
	std::string argName;
	std::string suffix;
	std::string title;

	if (_natspecDev)
	{
		argName = g_argNatspecDev;
		suffix = ".docdev";
		title = "Developer Documentation";
	}
	else
	{
		argName = g_argNatspecUser;
		suffix = ".docuser";
		title = "User Documentation";
	}

	if (m_args.count(argName))
	{
		std::string output = dev::jsonPrettyPrint(
			_natspecDev ?
			m_compiler->natspecDev(_contract) :
			m_compiler->natspecUser(_contract)
		);

		if (m_args.count(g_argOutputDir))
			createFile(m_compiler->filesystemFriendlyName(_contract) + suffix, output);
		else
		{
			sout() << title << endl;
			sout() << output << endl;
		}

	}
}

void CommandLineInterface::handleGasEstimation(string const& _contract)
{
	Json::Value estimates = m_compiler->gasEstimates(_contract);
	sout() << "Gas estimation:" << endl;

	if (estimates["creation"].isObject())
	{
		Json::Value creation = estimates["creation"];
		sout() << "construction:" << endl;
		sout() << "   " << creation["executionCost"].asString();
		sout() << " + " << creation["codeDepositCost"].asString();
		sout() << " = " << creation["totalCost"].asString() << endl;
	}

	if (estimates["external"].isObject())
	{
		Json::Value externalFunctions = estimates["external"];
		sout() << "external:" << endl;
		for (auto const& name: externalFunctions.getMemberNames())
		{
			if (name.empty())
				sout() << "   fallback:\t";
			else
				sout() << "   " << name << ":\t";
			sout() << externalFunctions[name].asString() << endl;
		}
	}

	if (estimates["internal"].isObject())
	{
		Json::Value internalFunctions = estimates["internal"];
		sout() << "internal:" << endl;
		for (auto const& name: internalFunctions.getMemberNames())
		{
			sout() << "   " << name << ":\t";
			sout() << internalFunctions[name].asString() << endl;
		}
	}
}

bool CommandLineInterface::readInputFilesAndConfigureRemappings()
{
	bool ignoreMissing = m_args.count(g_argIgnoreMissingFiles);
	bool addStdin = false;
	if (m_args.count(g_argInputFile))
		for (string path: m_args[g_argInputFile].as<vector<string>>())
		{
			auto eq = find(path.begin(), path.end(), '=');
			if (eq != path.end())
			{
				if (auto r = CompilerStack::parseRemapping(path))
				{
					m_remappings.emplace_back(std::move(*r));
					path = string(eq + 1, path.end());
				}
				else
				{
					serr() << "Invalid remapping: \"" << path << "\"." << endl;
					return false;
				}
			}
			else if (path == "-")
				addStdin = true;
			else
			{
				auto infile = boost::filesystem::path(path);
				if (!boost::filesystem::exists(infile))
				{
					if (!ignoreMissing)
					{
						serr() << infile << " is not found." << endl;
						return false;
					}
					else
						serr() << infile << " is not found. Skipping." << endl;

					continue;
				}

				if (!boost::filesystem::is_regular_file(infile))
				{
					if (!ignoreMissing)
					{
						serr() << infile << " is not a valid file." << endl;
						return false;
					}
					else
						serr() << infile << " is not a valid file. Skipping." << endl;

					continue;
				}

				m_sourceCodes[infile.generic_string()] = dev::readFileAsString(infile.string());
				path = boost::filesystem::canonical(infile).string();
			}
			m_allowedDirectories.push_back(boost::filesystem::path(path).remove_filename());
		}
	if (addStdin)
		m_sourceCodes[g_stdinFileName] = dev::readStandardInput();
	if (m_sourceCodes.size() == 0)
	{
		serr() << "No input files given. If you wish to use the standard input please specify \"-\" explicitly." << endl;
		return false;
	}

	return true;
}

bool CommandLineInterface::parseLibraryOption(string const& _input)
{
	namespace fs = boost::filesystem;
	string data = _input;
	try
	{
		if (fs::is_regular_file(_input))
			data = readFileAsString(_input);
	}
	catch (fs::filesystem_error const&)
	{
		// Thrown e.g. if path is too long.
	}

	vector<string> libraries;
	boost::split(libraries, data, boost::is_space() || boost::is_any_of(","), boost::token_compress_on);
	for (string const& lib: libraries)
		if (!lib.empty())
		{
			//search for last colon in string as our binaries output placeholders in the form of file:Name
			//so we need to search for the second `:` in the string
			auto colon = lib.rfind(':');
			if (colon == string::npos)
			{
				serr() << "Colon separator missing in library address specifier \"" << lib << "\"" << endl;
				return false;
			}
			string libName(lib.begin(), lib.begin() + colon);
			string addrString(lib.begin() + colon + 1, lib.end());
			boost::trim(libName);
			boost::trim(addrString);
			if (addrString.substr(0, 2) == "0x")
				addrString = addrString.substr(2);
			if (addrString.empty())
			{
				serr() << "Empty address provided for library \"" << libName << "\":" << endl;
				serr() << "Note that there should not be any whitespace after the colon." << endl;
				return false;
			}
			else if (addrString.length() != 40)
			{
				serr() << "Invalid length for address for library \"" << libName << "\": " << addrString.length() << " instead of 40 characters." << endl;
				return false;
			}
			if (!passesAddressChecksum(addrString, false))
			{
				serr() << "Invalid checksum on address for library \"" << libName << "\": " << addrString << endl;
				serr() << "The correct checksum is " << dev::getChecksummedAddress(addrString) << endl;
				return false;
			}
			bytes binAddr = fromHex(addrString);
			h160 address(binAddr, h160::AlignRight);
			if (binAddr.size() > 20 || address == h160())
			{
				serr() << "Invalid address for library \"" << libName << "\": " << addrString << endl;
				return false;
			}
			m_libraries[libName] = address;
		}

	return true;
}

void CommandLineInterface::createFile(string const& _fileName, string const& _data)
{
	namespace fs = boost::filesystem;
	// create directory if not existent
	fs::path p(m_args.at(g_argOutputDir).as<string>());
	// Do not try creating the directory if the first item is . or ..
	if (p.filename() != "." && p.filename() != "..")
		fs::create_directories(p);
	string pathName = (p / _fileName).string();
	if (fs::exists(pathName) && !m_args.count(g_strOverwrite))
	{
		serr() << "Refusing to overwrite existing file \"" << pathName << "\" (use --overwrite to force)." << endl;
		m_error = true;
		return;
	}
	ofstream outFile(pathName);
	outFile << _data;
	if (!outFile)
		BOOST_THROW_EXCEPTION(FileError() << errinfo_comment("Could not write to file: " + pathName));
}

void CommandLineInterface::createJson(string const& _fileName, string const& _json)
{
	createFile(boost::filesystem::basename(_fileName) + string(".json"), _json);
}

bool CommandLineInterface::parseArguments(int _argc, char** _argv)
{
	g_hasOutput = false;

	// Declare the supported options.
	po::options_description desc(R"(solc, the Solidity commandline compiler.

This program comes with ABSOLUTELY NO WARRANTY. This is free software, and you
are welcome to redistribute it under certain conditions. See 'solc --license'
for details.

Usage: solc [options] [input_file...]
Compiles the given Solidity input files (or the standard input if none given or
"-" is used as a file name) and outputs the components specified in the options
at standard output or in files in the output directory, if specified.
Imports are automatically read from the filesystem, but it is also possible to
remap paths using the context:prefix=path syntax.
Example:
solc --bin -o /tmp/solcoutput dapp-bin=/usr/local/lib/dapp-bin contract.sol

Allowed options)",
		po::options_description::m_default_line_length,
		po::options_description::m_default_line_length - 23
	);
	desc.add_options()
		(g_argHelp.c_str(), "Show help message and exit.")
		(g_argVersion.c_str(), "Show version and exit.")
		(g_strLicense.c_str(), "Show licensing information and exit.")
		(
			g_strEVMVersion.c_str(),
			po::value<string>()->value_name("version"),
			"Select desired EVM version. Either homestead, tangerineWhistle, spuriousDragon, byzantium, constantinople, petersburg (default), istanbul or berlin."
		)
		(g_argOptimize.c_str(), "Enable bytecode optimizer.")
		(
			g_argOptimizeRuns.c_str(),
			po::value<unsigned>()->value_name("n")->default_value(200),
			"Set for how many contract runs to optimize."
			"Lower values will optimize more for initial deployment cost, higher values will optimize more for high-frequency usage."
		)
		(g_strOptimizeYul.c_str(), "Enable Yul optimizer in Solidity, mostly for ABIEncoderV2. Still considered experimental.")
		(g_argPrettyJson.c_str(), "Output JSON in pretty format. Currently it only works with the combined JSON output.")
		(
			g_argLibraries.c_str(),
			po::value<vector<string>>()->value_name("libs"),
			"Direct string or file containing library addresses. Syntax: "
			"<libraryName>:<address> [, or whitespace] ...\n"
			"Address is interpreted as a hex string optionally prefixed by 0x."
		)
		(
			g_strRevertStrings.c_str(),
			po::value<string>()->value_name(boost::join(g_revertStringsArgs, ",")),
			"Strip revert (and require) reason strings or add additional debugging information."
		)
		(
			(g_argOutputDir + ",o").c_str(),
			po::value<string>()->value_name("path"),
			"If given, creates one file per component and contract/file at the specified directory."
		)
		(g_strOverwrite.c_str(), "Overwrite existing files (used together with -o).")
		(
			g_argCombinedJson.c_str(),
			po::value<string>()->value_name(boost::join(g_combinedJsonArgs, ",")),
			"Output a single json document containing the specified information."
		)
		(g_argGas.c_str(), "Print an estimate of the maximal gas usage for each function.")
		(
			g_argStandardJSON.c_str(),
			"Switch to Standard JSON input / output mode, ignoring all options. "
			"It reads from standard input and provides the result on the standard output."
		)
		(
			g_argAssemble.c_str(),
			"Switch to assembly mode, ignoring all options except --machine and --optimize and assumes input is assembly."
		)
		(
			g_argYul.c_str(),
			"Switch to Yul mode, ignoring all options except --machine and --optimize and assumes input is Yul."
		)
		(
			g_argStrictAssembly.c_str(),
			"Switch to strict assembly mode, ignoring all options except --machine and --optimize and assumes input is strict assembly."
		)
		(
			g_argMachine.c_str(),
			po::value<string>()->value_name(boost::join(g_machineArgs, ",")),
			"Target machine in assembly or Yul mode."
		)
		(
			g_argLink.c_str(),
			"Switch to linker mode, ignoring all options apart from --libraries "
			"and modify binaries in place."
		)
		(
			g_argMetadataHash.c_str(),
			po::value<string>()->value_name(boost::join(g_metadataHashArgs, ",")),
			"Choose hash method for the bytecode metadata or disable it."
		)
		(g_argMetadataLiteral.c_str(), "Store referenced sources as literal data in the metadata output.")
		(
			g_argAllowPaths.c_str(),
			po::value<string>()->value_name("path(s)"),
			"Allow a given path for imports. A list of paths can be supplied by separating them with a comma."
		)
		(g_argColor.c_str(), "Force colored output.")
		(g_argNoColor.c_str(), "Explicitly disable colored output, disabling terminal auto-detection.")
		(g_argOldReporter.c_str(), "Enables old diagnostics reporter.")
		(g_argErrorRecovery.c_str(), "Enables additional parser error recovery.")
		(g_argIgnoreMissingFiles.c_str(), "Ignore missing files.");
	po::options_description outputComponents("Output Components");
	outputComponents.add_options()
		(g_argAstJson.c_str(), "AST of all source files in JSON format.")
		(g_argAstCompactJson.c_str(), "AST of all source files in a compact JSON format.")
		(g_argAsm.c_str(), "EVM assembly of the contracts.")
		(g_argAsmJson.c_str(), "EVM assembly of the contracts in JSON format.")
		(g_argOpcodes.c_str(), "Opcodes of the contracts.")
		(g_argBinary.c_str(), "Binary of the contracts in hex.")
		(g_argBinaryRuntime.c_str(), "Binary of the runtime part of the contracts in hex.")
		(g_argAbi.c_str(), "ABI specification of the contracts.")
		(g_argIR.c_str(), "Intermediate Representation (IR) of all contracts (EXPERIMENTAL).")
		(g_argEWasm.c_str(), "EWasm text representation of all contracts (EXPERIMENTAL).")
		(g_argSignatureHashes.c_str(), "Function signature hashes of the contracts.")
		(g_argNatspecUser.c_str(), "Natspec user documentation of all contracts.")
		(g_argNatspecDev.c_str(), "Natspec developer documentation of all contracts.")
		(g_argMetadata.c_str(), "Combined Metadata JSON whose Swarm hash is stored on-chain.");
	desc.add(outputComponents);

	po::options_description allOptions = desc;
	allOptions.add_options()(g_argInputFile.c_str(), po::value<vector<string>>(), "input file");

	// All positional options should be interpreted as input files
	po::positional_options_description filesPositions;
	filesPositions.add(g_argInputFile.c_str(), -1);

	// parse the compiler arguments
	try
	{
		po::command_line_parser cmdLineParser(_argc, _argv);
		cmdLineParser.style(po::command_line_style::default_style & (~po::command_line_style::allow_guessing));
		cmdLineParser.options(allOptions).positional(filesPositions);
		po::store(cmdLineParser.run(), m_args);
	}
	catch (po::error const& _exception)
	{
		serr() << _exception.what() << endl;
		return false;
	}

	if (m_args.count(g_argColor) && m_args.count(g_argNoColor))
	{
		serr() << "Option " << g_argColor << " and " << g_argNoColor << " are mutualy exclusive." << endl;
		return false;
	}

	m_coloredOutput = !m_args.count(g_argNoColor) && (isatty(STDERR_FILENO) || m_args.count(g_argColor));

	if (m_args.count(g_argHelp) || (isatty(fileno(stdin)) && _argc == 1))
	{
		sout() << desc;
		return false;
	}

	if (m_args.count(g_argVersion))
	{
		version();
		return false;
	}

	if (m_args.count(g_strLicense))
	{
		license();
		return false;
	}

	if (m_args.count(g_strRevertStrings))
	{
		string revertStringsString = m_args[g_strRevertStrings].as<string>();
		std::optional<RevertStrings> revertStrings = revertStringsFromString(revertStringsString);
		if (!revertStrings)
		{
			serr() << "Invalid option for --" << g_strRevertStrings << ": " << revertStringsString << endl;
			return false;
		}
		if (*revertStrings != RevertStrings::Default && *revertStrings != RevertStrings::Strip)
		{
			serr() << "Only \"default\" and \"strip\" are implemented for --" << g_strRevertStrings << " for now." << endl;
			return false;
		}
		m_revertStrings = *revertStrings;
	}

	if (m_args.count(g_argCombinedJson))
	{
		vector<string> requests;
		for (string const& item: boost::split(requests, m_args[g_argCombinedJson].as<string>(), boost::is_any_of(",")))
			if (!g_combinedJsonArgs.count(item))
			{
				serr() << "Invalid option to --combined-json: " << item << endl;
				return false;
			}
	}
	po::notify(m_args);

	return true;
}

bool CommandLineInterface::processInput()
{
	ReadCallback::Callback fileReader = [this](string const& _kind, string const& _path)
	{
		try
		{
			if (_kind != ReadCallback::kindString(ReadCallback::Kind::ReadFile))
				BOOST_THROW_EXCEPTION(InternalCompilerError() << errinfo_comment(
					"ReadFile callback used as callback kind " +
					_kind
				));
			auto path = boost::filesystem::path(_path);
			auto canonicalPath = boost::filesystem::weakly_canonical(path);
			bool isAllowed = false;
			for (auto const& allowedDir: m_allowedDirectories)
			{
				// If dir is a prefix of boostPath, we are fine.
				if (
					std::distance(allowedDir.begin(), allowedDir.end()) <= std::distance(canonicalPath.begin(), canonicalPath.end()) &&
					std::equal(allowedDir.begin(), allowedDir.end(), canonicalPath.begin())
				)
				{
					isAllowed = true;
					break;
				}
			}
			if (!isAllowed)
				return ReadCallback::Result{false, "File outside of allowed directories."};

			if (!boost::filesystem::exists(canonicalPath))
				return ReadCallback::Result{false, "File not found."};

			if (!boost::filesystem::is_regular_file(canonicalPath))
				return ReadCallback::Result{false, "Not a valid file."};

			auto contents = dev::readFileAsString(canonicalPath.string());
			m_sourceCodes[path.generic_string()] = contents;
			return ReadCallback::Result{true, contents};
		}
		catch (Exception const& _exception)
		{
			return ReadCallback::Result{false, "Exception in read callback: " + boost::diagnostic_information(_exception)};
		}
		catch (...)
		{
			return ReadCallback::Result{false, "Unknown exception in read callback."};
		}
	};

	if (m_args.count(g_argAllowPaths))
	{
		vector<string> paths;
		for (string const& path: boost::split(paths, m_args[g_argAllowPaths].as<string>(), boost::is_any_of(",")))
		{
			auto filesystem_path = boost::filesystem::path(path);
			// If the given path had a trailing slash, the Boost filesystem
			// path will have it's last component set to '.'. This breaks
			// path comparison in later parts of the code, so we need to strip
			// it.
			if (filesystem_path.filename() == ".")
				filesystem_path.remove_filename();
			m_allowedDirectories.push_back(filesystem_path);
		}
	}

	if (m_args.count(g_argStandardJSON))
	{
		string input = dev::readStandardInput();
		StandardCompiler compiler(fileReader);
		sout() << compiler.compile(std::move(input)) << endl;
		return true;
	}

	if (!readInputFilesAndConfigureRemappings())
		return false;

	if (m_args.count(g_argLibraries))
		for (string const& library: m_args[g_argLibraries].as<vector<string>>())
			if (!parseLibraryOption(library))
				return false;

	if (m_args.count(g_strEVMVersion))
	{
		string versionOptionStr = m_args[g_strEVMVersion].as<string>();
		std::optional<langutil::EVMVersion> versionOption = langutil::EVMVersion::fromString(versionOptionStr);
		if (!versionOption)
		{
			serr() << "Invalid option for --evm-version: " << versionOptionStr << endl;
			return false;
		}
		m_evmVersion = *versionOption;
	}

	if (m_args.count(g_argAssemble) || m_args.count(g_argStrictAssembly) || m_args.count(g_argYul))
	{
		// switch to assembly mode
		m_onlyAssemble = true;
		using Input = yul::AssemblyStack::Language;
		using Machine = yul::AssemblyStack::Machine;
		Input inputLanguage = m_args.count(g_argYul) ? Input::Yul : (m_args.count(g_argStrictAssembly) ? Input::StrictAssembly : Input::Assembly);
		Machine targetMachine = Machine::EVM;
		bool optimize = m_args.count(g_argOptimize) || m_args.count(g_strOptimizeYul);
		if (m_args.count(g_argMachine))
		{
			string machine = m_args[g_argMachine].as<string>();
			if (machine == g_strEVM)
				targetMachine = Machine::EVM;
			else if (machine == g_strEVM15)
				targetMachine = Machine::EVM15;
			else if (machine == g_streWasm)
				targetMachine = Machine::eWasm;
			else
			{
				serr() << "Invalid option for --machine: " << machine << endl;
				return false;
			}
		}
		if (targetMachine == Machine::eWasm && inputLanguage == Input::StrictAssembly)
			inputLanguage = Input::EWasm;
		if (optimize && inputLanguage != Input::StrictAssembly)
		{
			serr() <<
				"Optimizer can only be used for strict assembly. Use --" <<
				g_strStrictAssembly <<
				"." <<
				endl;
			return false;
		}
		serr() <<
			"Warning: Yul and its optimizer are still experimental. Please use the output with care." <<
			endl;

		return assemble(inputLanguage, targetMachine, optimize);
	}
	if (m_args.count(g_argLink))
	{
		// switch to linker mode
		m_onlyLink = true;
		return link();
	}

<<<<<<< HEAD
	if (m_args.count(g_argMetadataHash))
	{
		string hashStr = m_args[g_argMetadataHash].as<string>();
		if (hashStr == g_strIPFS)
			m_metadataHash = CompilerStack::MetadataHash::IPFS;
		else if (hashStr == g_strSwarm)
			m_metadataHash = CompilerStack::MetadataHash::Bzzr1;
		else if (hashStr == g_strNone)
			m_metadataHash = CompilerStack::MetadataHash::None;
		else
		{
			serr() << "Invalid option for --metadata-hash: " << hashStr << endl;
			return false;
		}
	}

	m_compiler.reset(new CompilerStack(fileReader));
=======
	m_compiler = make_unique<CompilerStack>(fileReader);
>>>>>>> d207ae5d

	unique_ptr<SourceReferenceFormatter> formatter;
	if (m_args.count(g_argOldReporter))
		formatter = make_unique<SourceReferenceFormatter>(serr(false));
	else
		formatter = make_unique<SourceReferenceFormatterHuman>(serr(false), m_coloredOutput);

	try
	{
		if (m_args.count(g_argMetadataLiteral) > 0)
			m_compiler->useMetadataLiteralSources(true);
		if (m_args.count(g_argMetadataHash))
			m_compiler->setMetadataHash(m_metadataHash);
		if (m_args.count(g_argInputFile))
			m_compiler->setRemappings(m_remappings);
		m_compiler->setSources(m_sourceCodes);
		if (m_args.count(g_argLibraries))
			m_compiler->setLibraries(m_libraries);
		m_compiler->setParserErrorRecovery(m_args.count(g_argErrorRecovery));
		m_compiler->setEVMVersion(m_evmVersion);
		m_compiler->setRevertStringBehaviour(m_revertStrings);
		// TODO: Perhaps we should not compile unless requested

		m_compiler->enableIRGeneration(m_args.count(g_argIR));
		m_compiler->enableEWasmGeneration(m_args.count(g_argEWasm));

		OptimiserSettings settings = m_args.count(g_argOptimize) ? OptimiserSettings::standard() : OptimiserSettings::minimal();
		settings.expectedExecutionsPerDeployment = m_args[g_argOptimizeRuns].as<unsigned>();
		settings.runYulOptimiser = m_args.count(g_strOptimizeYul);
		settings.optimizeStackAllocation = settings.runYulOptimiser;
		m_compiler->setOptimiserSettings(settings);

		bool successful = m_compiler->compile();

		for (auto const& error: m_compiler->errors())
		{
			g_hasOutput = true;
			formatter->printErrorInformation(*error);
		}

		if (!successful)
		{
			if (m_args.count(g_argErrorRecovery))
				return true;
			else
				return false;
		}
	}
	catch (CompilerError const& _exception)
	{
		g_hasOutput = true;
		formatter->printExceptionInformation(_exception, "Compiler error");
		return false;
	}
	catch (InternalCompilerError const& _exception)
	{
		serr() <<
			"Internal compiler error during compilation:" <<
			endl <<
			boost::diagnostic_information(_exception);
		return false;
	}
	catch (UnimplementedFeatureError const& _exception)
	{
		serr() <<
			"Unimplemented feature:" <<
			endl <<
			boost::diagnostic_information(_exception);
		return false;
	}
	catch (Error const& _error)
	{
		if (_error.type() == Error::Type::DocstringParsingError)
			serr() << "Documentation parsing error: " << *boost::get_error_info<errinfo_comment>(_error) << endl;
		else
		{
			g_hasOutput = true;
			formatter->printExceptionInformation(_error, _error.typeName());
		}

		return false;
	}
	catch (Exception const& _exception)
	{
		serr() << "Exception during compilation: " << boost::diagnostic_information(_exception) << endl;
		return false;
	}
	catch (std::exception const& _e)
	{
		serr() << "Unknown exception during compilation" << (
			_e.what() ? ": " + string(_e.what()) : "."
		) << endl;
		return false;
	}
	catch (...)
	{
		serr() << "Unknown exception during compilation." << endl;
		return false;
	}

	return true;
}

void CommandLineInterface::handleCombinedJSON()
{
	if (!m_args.count(g_argCombinedJson))
		return;

	Json::Value output(Json::objectValue);

	output[g_strVersion] = ::dev::solidity::VersionString;
	set<string> requests;
	boost::split(requests, m_args[g_argCombinedJson].as<string>(), boost::is_any_of(","));
	vector<string> contracts = m_compiler->contractNames();

	if (!contracts.empty())
		output[g_strContracts] = Json::Value(Json::objectValue);
	for (string const& contractName: contracts)
	{
		Json::Value& contractData = output[g_strContracts][contractName] = Json::objectValue;
		if (requests.count(g_strAbi))
			contractData[g_strAbi] = dev::jsonCompactPrint(m_compiler->contractABI(contractName));
		if (requests.count("metadata"))
			contractData["metadata"] = m_compiler->metadata(contractName);
		if (requests.count(g_strBinary) && m_compiler->compilationSuccessful())
			contractData[g_strBinary] = m_compiler->object(contractName).toHex();
		if (requests.count(g_strBinaryRuntime) && m_compiler->compilationSuccessful())
			contractData[g_strBinaryRuntime] = m_compiler->runtimeObject(contractName).toHex();
		if (requests.count(g_strOpcodes) && m_compiler->compilationSuccessful())
			contractData[g_strOpcodes] = dev::eth::disassemble(m_compiler->object(contractName).bytecode);
		if (requests.count(g_strAsm) && m_compiler->compilationSuccessful())
			contractData[g_strAsm] = m_compiler->assemblyJSON(contractName, m_sourceCodes);
		if (requests.count(g_strSrcMap) && m_compiler->compilationSuccessful())
		{
			auto map = m_compiler->sourceMapping(contractName);
			contractData[g_strSrcMap] = map ? *map : "";
		}
		if (requests.count(g_strSrcMapRuntime) && m_compiler->compilationSuccessful())
		{
			auto map = m_compiler->runtimeSourceMapping(contractName);
			contractData[g_strSrcMapRuntime] = map ? *map : "";
		}
		if (requests.count(g_strSignatureHashes))
			contractData[g_strSignatureHashes] = m_compiler->methodIdentifiers(contractName);
		if (requests.count(g_strNatspecDev))
			contractData[g_strNatspecDev] = dev::jsonCompactPrint(m_compiler->natspecDev(contractName));
		if (requests.count(g_strNatspecUser))
			contractData[g_strNatspecUser] = dev::jsonCompactPrint(m_compiler->natspecUser(contractName));
	}

	bool needsSourceList = requests.count(g_strAst) || requests.count(g_strSrcMap) || requests.count(g_strSrcMapRuntime);
	if (needsSourceList)
	{
		// Indices into this array are used to abbreviate source names in source locations.
		output[g_strSourceList] = Json::Value(Json::arrayValue);

		for (auto const& source: m_compiler->sourceNames())
			output[g_strSourceList].append(source);
	}

	if (requests.count(g_strAst))
	{
		bool legacyFormat = !requests.count(g_strCompactJSON);
		output[g_strSources] = Json::Value(Json::objectValue);
		for (auto const& sourceCode: m_sourceCodes)
		{
			ASTJsonConverter converter(legacyFormat, m_compiler->sourceIndices());
			output[g_strSources][sourceCode.first] = Json::Value(Json::objectValue);
			output[g_strSources][sourceCode.first]["AST"] = converter.toJson(m_compiler->ast(sourceCode.first));
		}
	}

	string json = m_args.count(g_argPrettyJson) ? dev::jsonPrettyPrint(output) : dev::jsonCompactPrint(output);

	if (m_args.count(g_argOutputDir))
		createJson("combined", json);
	else
		sout() << json << endl;
}

void CommandLineInterface::handleAst(string const& _argStr)
{
	string title;

	if (_argStr == g_argAstJson)
		title = "JSON AST:";
	else if (_argStr == g_argAstCompactJson)
		title = "JSON AST (compact format):";
	else
		BOOST_THROW_EXCEPTION(InternalCompilerError() << errinfo_comment("Illegal argStr for AST"));

	// do we need AST output?
	if (m_args.count(_argStr))
	{
		vector<ASTNode const*> asts;
		for (auto const& sourceCode: m_sourceCodes)
			asts.push_back(&m_compiler->ast(sourceCode.first));
		map<ASTNode const*, eth::GasMeter::GasConsumption> gasCosts;
		for (auto const& contract: m_compiler->contractNames())
			if (m_compiler->compilationSuccessful())
				if (auto const* assemblyItems = m_compiler->runtimeAssemblyItems(contract))
				{
					auto ret = GasEstimator::breakToStatementLevel(
						GasEstimator(m_evmVersion).structuralEstimation(*assemblyItems, asts),
						asts
					);
					for (auto const& it: ret)
						gasCosts[it.first] += it.second;
				}

		bool legacyFormat = !m_args.count(g_argAstCompactJson);
		if (m_args.count(g_argOutputDir))
		{
			for (auto const& sourceCode: m_sourceCodes)
			{
				stringstream data;
				string postfix = "";
				ASTJsonConverter(legacyFormat, m_compiler->sourceIndices()).print(data, m_compiler->ast(sourceCode.first));
				postfix += "_json";
				boost::filesystem::path path(sourceCode.first);
				createFile(path.filename().string() + postfix + ".ast", data.str());
			}
		}
		else
		{
			sout() << title << endl << endl;
			for (auto const& sourceCode: m_sourceCodes)
			{
				sout() << endl << "======= " << sourceCode.first << " =======" << endl;
				ASTJsonConverter(legacyFormat, m_compiler->sourceIndices()).print(sout(), m_compiler->ast(sourceCode.first));
			}
		}
	}
}

bool CommandLineInterface::actOnInput()
{
	if (m_args.count(g_argStandardJSON) || m_onlyAssemble)
		// Already done in "processInput" phase.
		return true;
	else if (m_onlyLink)
		writeLinkedFiles();
	else
		outputCompilationResults();
	return !m_error;
}

bool CommandLineInterface::link()
{
	// Map from how the libraries will be named inside the bytecode to their addresses.
	map<string, h160> librariesReplacements;
	int const placeholderSize = 40; // 20 bytes or 40 hex characters
	for (auto const& library: m_libraries)
	{
		string const& name = library.first;
		// Library placeholders are 40 hex digits (20 bytes) that start and end with '__'.
		// This leaves 36 characters for the library identifier. The identifier used to
		// be just the cropped or '_'-padded library name, but this changed to
		// the cropped hex representation of the hash of the library name.
		// We support both ways of linking here.
		librariesReplacements["__" + eth::LinkerObject::libraryPlaceholder(name) + "__"] = library.second;

		string replacement = "__";
		for (size_t i = 0; i < placeholderSize - 4; ++i)
			replacement.push_back(i < name.size() ? name[i] : '_');
		replacement += "__";
		librariesReplacements[replacement] = library.second;
	}
	for (auto& src: m_sourceCodes)
	{
		auto end = src.second.end();
		for (auto it = src.second.begin(); it != end;)
		{
			while (it != end && *it != '_') ++it;
			if (it == end) break;
			if (end - it < placeholderSize)
			{
				serr() << "Error in binary object file " << src.first << " at position " << (end - src.second.begin()) << endl;
				return false;
			}

			string name(it, it + placeholderSize);
			if (librariesReplacements.count(name))
			{
				string hexStr(toHex(librariesReplacements.at(name).asBytes()));
				copy(hexStr.begin(), hexStr.end(), it);
			}
			else
				serr() << "Reference \"" << name << "\" in file \"" << src.first << "\" still unresolved." << endl;
			it += placeholderSize;
		}
		// Remove hints for resolved libraries.
		for (auto const& library: m_libraries)
			boost::algorithm::erase_all(src.second, "\n" + libraryPlaceholderHint(library.first));
		while (!src.second.empty() && *prev(src.second.end()) == '\n')
			src.second.resize(src.second.size() - 1);
	}
	return true;
}

void CommandLineInterface::writeLinkedFiles()
{
	for (auto const& src: m_sourceCodes)
		if (src.first == g_stdinFileName)
			sout() << src.second << endl;
		else
		{
			ofstream outFile(src.first);
			outFile << src.second;
			if (!outFile)
			{
				serr() << "Could not write to file " << src.first << ". Aborting." << endl;
				return;
			}
		}
	sout() << "Linking completed." << endl;
}

string CommandLineInterface::libraryPlaceholderHint(string const& _libraryName)
{
	return "// " + eth::LinkerObject::libraryPlaceholder(_libraryName) + " -> " + _libraryName;
}

string CommandLineInterface::objectWithLinkRefsHex(eth::LinkerObject const& _obj)
{
	string out = _obj.toHex();
	if (!_obj.linkReferences.empty())
	{
		out += "\n";
		for (auto const& linkRef: _obj.linkReferences)
			out += "\n" + libraryPlaceholderHint(linkRef.second);
	}
	return out;
}

bool CommandLineInterface::assemble(
	yul::AssemblyStack::Language _language,
	yul::AssemblyStack::Machine _targetMachine,
	bool _optimize
)
{
	bool successful = true;
	map<string, yul::AssemblyStack> assemblyStacks;
	for (auto const& src: m_sourceCodes)
	{
		auto& stack = assemblyStacks[src.first] = yul::AssemblyStack(
			m_evmVersion,
			_language,
			_optimize ? OptimiserSettings::full() : OptimiserSettings::minimal()
		);
		try
		{
			if (!stack.parseAndAnalyze(src.first, src.second))
				successful = false;
			else
				stack.optimize();
		}
		catch (Exception const& _exception)
		{
			serr() << "Exception in assembler: " << boost::diagnostic_information(_exception) << endl;
			return false;
		}
		catch (std::exception const& _e)
		{
			serr() <<
				"Unknown exception during compilation" <<
				(_e.what() ? ": " + string(_e.what()) : ".") <<
				endl;
			return false;
		}
		catch (...)
		{
			serr() << "Unknown exception in assembler." << endl;
			return false;
		}
	}

	for (auto const& sourceAndStack: assemblyStacks)
	{
		auto const& stack = sourceAndStack.second;
		unique_ptr<SourceReferenceFormatter> formatter;
		if (m_args.count(g_argOldReporter))
			formatter = make_unique<SourceReferenceFormatter>(serr(false));
		else
			formatter = make_unique<SourceReferenceFormatterHuman>(serr(false), m_coloredOutput);

		for (auto const& error: stack.errors())
		{
			g_hasOutput = true;
			formatter->printErrorInformation(*error);
		}
		if (!Error::containsOnlyWarnings(stack.errors()))
			successful = false;
	}

	if (!successful)
		return false;

	for (auto const& src: m_sourceCodes)
	{
		string machine =
			_targetMachine == yul::AssemblyStack::Machine::EVM ? "EVM" :
			_targetMachine == yul::AssemblyStack::Machine::EVM15 ? "EVM 1.5" :
			"eWasm";
		sout() << endl << "======= " << src.first << " (" << machine << ") =======" << endl;
		yul::AssemblyStack& stack = assemblyStacks[src.first];

		sout() << endl << "Pretty printed source:" << endl;
		sout() << stack.print() << endl;

		yul::MachineAssemblyObject object;
		try
		{
			object = stack.assemble(_targetMachine);
		}
		catch (Exception const& _exception)
		{
			serr() << "Exception while assembling: " << boost::diagnostic_information(_exception) << endl;
			return false;
		}
		catch (std::exception const& _e)
		{
			serr() << "Unknown exception during compilation" << (
				_e.what() ? ": " + string(_e.what()) : "."
			) << endl;
			return false;
		}
		catch (...)
		{
			serr() << "Unknown exception while assembling." << endl;
			return false;
		}

		sout() << endl << "Binary representation:" << endl;
		if (object.bytecode)
			sout() << object.bytecode->toHex() << endl;
		else
			serr() << "No binary representation found." << endl;

		sout() << endl << "Text representation:" << endl;
		if (!object.assembly.empty())
			sout() << object.assembly << endl;
		else
			serr() << "No text representation found." << endl;
	}

	return true;
}

void CommandLineInterface::outputCompilationResults()
{
	handleCombinedJSON();

	// do we need AST output?
	handleAst(g_argAstJson);
	handleAst(g_argAstCompactJson);

	if (!m_compiler->compilationSuccessful())
	{
		serr() << endl << "Compilation halted after AST generation due to errors." << endl;
		return;
	}

	vector<string> contracts = m_compiler->contractNames();
	for (string const& contract: contracts)
	{
		if (needsHumanTargetedStdout(m_args))
			sout() << endl << "======= " << contract << " =======" << endl;

		// do we need EVM assembly?
		if (m_args.count(g_argAsm) || m_args.count(g_argAsmJson))
		{
			string ret;
			if (m_args.count(g_argAsmJson))
				ret = dev::jsonPrettyPrint(m_compiler->assemblyJSON(contract, m_sourceCodes));
			else
				ret = m_compiler->assemblyString(contract, m_sourceCodes);

			if (m_args.count(g_argOutputDir))
			{
				createFile(m_compiler->filesystemFriendlyName(contract) + (m_args.count(g_argAsmJson) ? "_evm.json" : ".evm"), ret);
			}
			else
			{
				sout() << "EVM assembly:" << endl << ret << endl;
			}
		}

		if (m_args.count(g_argGas))
			handleGasEstimation(contract);

		handleBytecode(contract);
		handleIR(contract);
		handleEWasm(contract);
		handleSignatureHashes(contract);
		handleMetadata(contract);
		handleABI(contract);
		handleNatspec(true, contract);
		handleNatspec(false, contract);
	} // end of contracts iteration

	if (!g_hasOutput)
	{
		if (m_args.count(g_argOutputDir))
			sout() << "Compiler run successful. Artifact(s) can be found in directory " << m_args.at(g_argOutputDir).as<string>() << "." << endl;
		else
			serr() << "Compiler run successful, no output requested." << endl;
	}
}

}
}<|MERGE_RESOLUTION|>--- conflicted
+++ resolved
@@ -987,7 +987,6 @@
 		return link();
 	}
 
-<<<<<<< HEAD
 	if (m_args.count(g_argMetadataHash))
 	{
 		string hashStr = m_args[g_argMetadataHash].as<string>();
@@ -1004,10 +1003,7 @@
 		}
 	}
 
-	m_compiler.reset(new CompilerStack(fileReader));
-=======
 	m_compiler = make_unique<CompilerStack>(fileReader);
->>>>>>> d207ae5d
 
 	unique_ptr<SourceReferenceFormatter> formatter;
 	if (m_args.count(g_argOldReporter))
