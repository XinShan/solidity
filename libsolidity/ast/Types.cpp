--- conflicted
+++ resolved
@@ -2551,11 +2551,7 @@
 	case Kind::ABIEncodePacked: id += "abiencodepacked"; break;
 	case Kind::ABIEncodeWithSelector: id += "abiencodewithselector"; break;
 	case Kind::ABIEncodeWithSignature: id += "abiencodewithsignature"; break;
-<<<<<<< HEAD
-=======
 	case Kind::ABIDecode: id += "abidecode"; break;
-	default: solAssert(false, "Unknown function location."); break;
->>>>>>> 410d288d
 	}
 	id += "_" + stateMutabilityToString(m_stateMutability);
 	id += identifierList(m_parameterTypes) + "returns" + identifierList(m_returnParameterTypes);
