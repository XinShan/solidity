--- conflicted
+++ resolved
@@ -1455,14 +1455,10 @@
 				slot, offset := <indexAccess>(array, oldLen)
 			})")
 			("functionName", functionName)
-<<<<<<< HEAD
-			("panic", panicFunction(PanicCode::ResourceError))
-=======
 			("isBytes", _type.isByteArray())
 			("increaseBytesSize", _type.isByteArray() ? increaseByteArraySizeFunction(_type) : "")
 			("extractLength", _type.isByteArray() ? extractByteArrayLengthFunction() : "")
-			("panic", panicFunction())
->>>>>>> d84415cb
+			("panic", panicFunction(PanicCode::ResourceError))
 			("fetchLength", arrayLengthFunction(_type))
 			("indexAccess", storageArrayIndexAccessFunction(_type))
 			("maxArrayLength", (u256(1) << 64).str())
