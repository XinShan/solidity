--- conflicted
+++ resolved
@@ -135,13 +135,10 @@
 	/// might prefer the precise encoding.
 	bool divModWithSlacks = true;
 	ModelCheckerEngine engine = ModelCheckerEngine::None();
-<<<<<<< HEAD
 	ModelCheckerExtCalls externalCalls = {};
+	bool invariants = false;
 	bool showUnproved = false;
 	smtutil::SMTSolverChoice solvers = smtutil::SMTSolverChoice::All();
-=======
-	bool invariants = false;
->>>>>>> 2b0f519f
 	ModelCheckerTargets targets = ModelCheckerTargets::Default();
 	std::optional<unsigned> timeout;
 
